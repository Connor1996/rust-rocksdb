--- conflicted
+++ resolved
@@ -40,11 +40,7 @@
 use std::{fs, ptr, slice};
 
 use table_properties::{TableProperties, TablePropertiesCollection};
-<<<<<<< HEAD
-use util::is_power_of_two;
 use titan::TitanDBOptions;
-=======
->>>>>>> fe7be35b
 
 pub struct CFHandle {
     inner: *mut DBCFHandle,
